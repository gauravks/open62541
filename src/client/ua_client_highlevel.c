--- conflicted
+++ resolved
@@ -400,7 +400,7 @@
 
 static UA_StatusCode
 processReadArrayDimensionsResult(UA_ReadResponse *response,
-                                 UA_Int32 **outArrayDimensions,
+                                 UA_UInt32 **outArrayDimensions,
                                  size_t *outArrayDimensionsSize) {
     UA_StatusCode retval = response->responseHeader.serviceResult;
     if(retval != UA_STATUSCODE_GOOD)
@@ -409,17 +409,18 @@
     if(response->resultsSize != 1)
         return UA_STATUSCODE_BADUNEXPECTEDERROR;
 
-    UA_DataValue *res = response->results;
-    if(res->hasStatus != UA_STATUSCODE_GOOD)
-        return res->hasStatus;
-
+    retval = response->results[0].status;
+    if(retval != UA_STATUSCODE_GOOD)
+        return retval;
+
+    UA_DataValue *res = &response->results[0];
     if(!res->hasValue ||
        UA_Variant_isScalar(&res->value) ||
        res->value.type != &UA_TYPES[UA_TYPES_INT32])
         return UA_STATUSCODE_BADUNEXPECTEDERROR;
 
     /* Move results */
-    *outArrayDimensions = (UA_Int32 *)res->value.data;
+    *outArrayDimensions = (UA_UInt32*)res->value.data;
     *outArrayDimensionsSize = res->value.arrayLength;
     res->value.data = NULL;
     res->value.arrayLength = 0;
@@ -438,45 +439,10 @@
     UA_ReadRequest_init(&request);
     request.nodesToRead = &item;
     request.nodesToReadSize = 1;
-<<<<<<< HEAD
 
     UA_ReadResponse response = UA_Client_Service_read(client, request);
     UA_StatusCode retval = processReadArrayDimensionsResult(&response, outArrayDimensions,
                                                             outArrayDimensionsSize);
-=======
-    UA_ReadResponse response = UA_Client_Service_read(client, request);
-    UA_StatusCode retval = response.responseHeader.serviceResult;
-    if(retval == UA_STATUSCODE_GOOD) {
-        if(response.resultsSize == 1)
-            retval = response.results[0].status;
-        else
-            retval = UA_STATUSCODE_BADUNEXPECTEDERROR;
-    }
-    if(retval != UA_STATUSCODE_GOOD)
-        goto cleanup;
-
-    UA_DataValue *res = response.results;
-    if(res->hasStatus != UA_STATUSCODE_GOOD)
-        retval = res->hasStatus;
-    else if(!res->hasValue || UA_Variant_isScalar(&res->value))
-        retval = UA_STATUSCODE_BADUNEXPECTEDERROR;
-    if(retval != UA_STATUSCODE_GOOD)
-        goto cleanup;
-
-    if(UA_Variant_isScalar(&res->value) ||
-       res->value.type != &UA_TYPES[UA_TYPES_UINT32]) {
-        retval = UA_STATUSCODE_BADUNEXPECTEDERROR;
-        goto cleanup;
-    }
-
-    /* Move data out of the results structure instead of copying */
-    *outArrayDimensions = res->value.data;
-    *outArrayDimensionsSize = res->value.arrayLength;
-    res->value.data = NULL;
-    res->value.arrayLength = 0;
-
- cleanup:
->>>>>>> 8a0cc2b1
     UA_ReadResponse_deleteMembers(&response);
     return retval;
 }