--- conflicted
+++ resolved
@@ -10,12 +10,8 @@
 #include "ua_connection.h"
 #include "ua_log.h"
 #include "ua_types_generated.h"
-<<<<<<< HEAD
 #include "queue.h"
 
-=======
-    
->>>>>>> ef037512
 struct UA_Client;
 typedef struct UA_Client UA_Client;
 
