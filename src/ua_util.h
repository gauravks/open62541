#ifndef UA_UTIL_H_
#define UA_UTIL_H_

<<<<<<< HEAD
=======
#ifndef _WIN32
#include <alloca.h>
#else
#include <malloc.h>
#endif

#ifndef  __USE_POSIX
>>>>>>> b4cee3be
#define __USE_POSIX
#endif
#include <stdlib.h> // malloc, free
#include <string.h> // memcpy
#include <assert.h> // assert
#include <stddef.h> /* Needed for queue.h */

#ifdef _WIN32
#  include <malloc.h>
#  include "queue.h"
#else
#  include <alloca.h>
#  include <sys/queue.h>
#endif

#include "ua_types.h"

#define UA_NULL ((void *)0)

// subtract from nodeids to get from the encoding to the content
#define UA_ENCODINGOFFSET_XML 1
#define UA_ENCODINGOFFSET_BINARY 2

#define UA_assert(ignore) assert(ignore)

/* Replace the macros with functions for custom allocators.. */
#define UA_free(ptr) free(ptr)
#define UA_malloc(size) malloc(size)
#define UA_realloc(ptr, size) realloc(ptr, size)
#define UA_memcpy(dst, src, size) memcpy(dst, src, size)
#define UA_memset(ptr, value, size) memset(ptr, value, size)

#ifdef _WIN32
# define UA_alloca(SIZE) _alloca(SIZE)
#else
# define UA_alloca(SIZE) alloca(SIZE)
#endif

#endif /* UA_UTIL_H_ */<|MERGE_RESOLUTION|>--- conflicted
+++ resolved
@@ -1,16 +1,7 @@
 #ifndef UA_UTIL_H_
 #define UA_UTIL_H_
 
-<<<<<<< HEAD
-=======
-#ifndef _WIN32
-#include <alloca.h>
-#else
-#include <malloc.h>
-#endif
-
 #ifndef  __USE_POSIX
->>>>>>> b4cee3be
 #define __USE_POSIX
 #endif
 #include <stdlib.h> // malloc, free
