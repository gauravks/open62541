--- conflicted
+++ resolved
@@ -1,12 +1,8 @@
 #!/usr/bin/python
 # -*- coding: utf-8 -*-
 
-<<<<<<< HEAD
-# This Source Code Form is subject to the terms of the Mozilla Public 
-=======
 # This Source Code Form is subject to the terms of the Mozilla Public
->>>>>>> d575a044
-# License, v. 2.0. If a copy of the MPL was not distributed with this 
+# License, v. 2.0. If a copy of the MPL was not distributed with this
 # file, You can obtain one at http://mozilla.org/MPL/2.0/.
 
 ###
@@ -17,11 +13,7 @@
 ### contributed to the open62541 project by the author. All licensing
 ### terms for this source is inherited by the terms and conditions
 ### specified for by the open62541 project (see the projects readme
-<<<<<<< HEAD
 ### file for more information on the MPLv2 terms and restrictions).
-=======
-### file for more information on the MPL v2 terms and restrictions).
->>>>>>> d575a044
 ###
 ### This program is not meant to be used in a production environment. The
 ### author is not liable for any complications arising due to the use of
