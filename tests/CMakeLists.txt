--- conflicted
+++ resolved
@@ -6,48 +6,28 @@
 include_directories(${PROJECT_BINARY_DIR}/src_generated)
 include_directories(${CHECK_INCLUDE_DIRS})
 
-<<<<<<< HEAD
 #############################
 # Compiled binaries folders #
 #############################
 
 set(CMAKE_RUNTIME_OUTPUT_DIRECTORY ${CMAKE_BINARY_DIR}/bin/tests)
-set(CMAKE_LIBRARY_OUTPUT_DIRECTORY ${CMAKE_BINARY_DIR}/bin/tests)
-set(CMAKE_ARCHIVE_OUTPUT_DIRECTORY ${CMAKE_BINARY_DIR}/bin/tests)
-
 set(TESTS_BINARY_DIR ${CMAKE_BINARY_DIR}/bin/tests)
 
-=======
 # Load CMake Packages
->>>>>>> d0508763
 find_package(Check REQUIRED)
 find_package(Threads REQUIRED)
 if(UA_ENABLE_VALGRIND_UNIT_TESTS)
     find_package(Valgrind REQUIRED)
 endif()
 
-<<<<<<< HEAD
-set(LIBS ${CHECK_LIBRARIES} ${open62541_LIBRARIES} open62541)
-if(NOT WIN32)
-  list(APPEND LIBS pthread m)
-  if(NOT APPLE)
-    list(APPEND LIBS rt subunit)
-  endif()
-else()
-    list(APPEND LIBS ws2_32)
-endif()
-if(UA_ENABLE_MULTITHREADING)
-    list(APPEND LIBS urcu-cds urcu urcu-common)
-endif()
-=======
-set(LIBS ${CHECK_LIBRARIES} ${open62541_LIBRARIES})
->>>>>>> d0508763
+set(LIBS subunit ${CHECK_LIBRARIES} ${open62541_LIBRARIES})
 
-# Build the plugins used for testing
+# Use different plugins for testing
 set(test_plugin_sources ${PROJECT_SOURCE_DIR}/plugins/ua_network_tcp.c
                         ${PROJECT_SOURCE_DIR}/tests/testing_clock.c
                         ${PROJECT_SOURCE_DIR}/plugins/ua_log_stdout.c
                         ${PROJECT_SOURCE_DIR}/plugins/ua_config_standard.c
+                        ${PROJECT_SOURCE_DIR}/plugins/ua_accesscontrol_default.c
                         ${PROJECT_SOURCE_DIR}/tests/testing_clock.c)
 
 add_library(open62541-testplugins OBJECT ${test_plugin_sources})
@@ -83,7 +63,7 @@
 target_link_libraries(check_types_range ${LIBS})
 add_test_valgrind(types_range ${TESTS_BINARY_DIR}/check_types_range)
 
-add_executable(check_types_custom check_types_custom.c $<TARGET_OBJECTS:open62541-object>)
+add_executable(check_types_custom check_types_custom.c $<TARGET_OBJECTS:open62541-object> $<TARGET_OBJECTS:open62541-testplugins>)
 target_link_libraries(check_types_custom ${LIBS})
 add_test_valgrind(types_custom ${TESTS_BINARY_DIR}/check_types_custom)
 
@@ -130,7 +110,7 @@
 add_test_valgrind(check_server_userspace ${TESTS_BINARY_DIR}/check_server_userspace)
 
 if(UA_ENABLE_DISCOVERY)
-    add_executable(check_discovery check_discovery.c $<TARGET_OBJECTS:open62541-object>)
+    add_executable(check_discovery check_discovery.c $<TARGET_OBJECTS:open62541-object> $<TARGET_OBJECTS:open62541-testplugins>)
     target_link_libraries(check_discovery ${LIBS})
     add_test_valgrind(discovery ${TESTS_BINARY_DIR}/check_discovery)
 endif()
@@ -138,7 +118,7 @@
 # Readspeed server
 add_executable(check_server_readspeed check_server_readspeed.c $<TARGET_OBJECTS:open62541-object> $<TARGET_OBJECTS:open62541-testplugins>)
 target_link_libraries(check_server_readspeed ${LIBS})
-add_test_valgrind(check_server_readspeed ${CMAKE_CURRENT_BINARY_DIR}/check_server_readspeed)
+add_test_valgrind(check_server_readspeed ${TESTS_BINARY_DIR}/check_server_readspeed)
 
 # Test server with network dumps from files
 
